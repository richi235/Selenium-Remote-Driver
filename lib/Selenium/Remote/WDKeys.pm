package Selenium::Remote::WDKeys;

<<<<<<< HEAD
=======
=head1 NAME

Selenium::Remote::WDKeys - Representation of keystrokes used by Selenium::Remote::WebDriver

=cut

=head1 DESCRIPTION

The constant KEYS is defined here.

=cut


>>>>>>> 0ee6f2b3
use strict;
use warnings;

use base 'Exporter';

# http://code.google.com/p/selenium/wiki/JsonWireProtocol#/session/:sessionId/element/:id/value
use constant KEYS => {
    'null'	 => "\N{U+E000}",
    'cancel'	 => "\N{U+E001}",
    'help'	 => "\N{U+E002}",
    'backspace'	 => "\N{U+E003}",
    'tab'	 => "\N{U+E004}",
    'clear'	 => "\N{U+E005}",
    'return'	 => "\N{U+E006}",
    'enter'	 => "\N{U+E007}",
    'shift'	 => "\N{U+E008}",
    'control'	 => "\N{U+E009}",
    'alt'	 => "\N{U+E00A}",
    'pause'	 => "\N{U+E00B}",
    'escape'	 => "\N{U+E00C}",
    'space'	 => "\N{U+E00D}",
    'page_up'	 => "\N{U+E00E}",
    'page_down'	 => "\N{U+E00f}",
    'end'	 => "\N{U+E010}",
    'home'	 => "\N{U+E011}",
    'left_arrow'	 => "\N{U+E012}",
    'up_arrow'	 => "\N{U+E013}",
    'right_arrow'	 => "\N{U+E014}",
    'down_arrow'	 => "\N{U+E015}",
    'insert'	 => "\N{U+E016}",
    'delete'	 => "\N{U+E017}",
    'semicolon'	 => "\N{U+E018}",
    'equals'	 => "\N{U+E019}",
    'numpad_0'	 => "\N{U+E01A}",
    'numpad_1'	 => "\N{U+E01B}",
    'numpad_2'	 => "\N{U+E01C}",
    'numpad_3'	 => "\N{U+E01D}",
    'numpad_4'	 => "\N{U+E01E}",
    'numpad_5'	 => "\N{U+E01f}",
    'numpad_6'	 => "\N{U+E020}",
    'numpad_7'	 => "\N{U+E021}",
    'numpad_8'	 => "\N{U+E022}",
    'numpad_9'	 => "\N{U+E023}",
    'multiply'	 => "\N{U+E024}",
    'add'	 => "\N{U+E025}",
    'separator'	 => "\N{U+E026}",
    'subtract'	 => "\N{U+E027}",
    'decimal'	 => "\N{U+E028}",
    'divide'	 => "\N{U+E029}",
    'f1'	 => "\N{U+E031}",
    'f2'	 => "\N{U+E032}",
    'f3'	 => "\N{U+E033}",
    'f4'	 => "\N{U+E034}",
    'f5'	 => "\N{U+E035}",
    'f6'	 => "\N{U+E036}",
    'f7'	 => "\N{U+E037}",
    'f8'	 => "\N{U+E038}",
    'f9'	 => "\N{U+E039}",
    'f10'	 => "\N{U+E03A}",
    'f11'	 => "\N{U+E03B}",
    'f12'	 => "\N{U+E03C}",
    'command_meta'  => "\N{U+E03D}",
};

our @EXPORT = ('KEYS');

1;<|MERGE_RESOLUTION|>--- conflicted
+++ resolved
@@ -1,7 +1,5 @@
 package Selenium::Remote::WDKeys;
 
-<<<<<<< HEAD
-=======
 =head1 NAME
 
 Selenium::Remote::WDKeys - Representation of keystrokes used by Selenium::Remote::WebDriver
@@ -15,7 +13,6 @@
 =cut
 
 
->>>>>>> 0ee6f2b3
 use strict;
 use warnings;
 
